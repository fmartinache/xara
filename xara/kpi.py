--- conflicted
+++ resolved
@@ -527,11 +527,7 @@
     # =========================================================================
     # =========================================================================
 
-<<<<<<< HEAD
     def plot_pupil_and_uv(self, xymax=4.0, figsize=(12, 6), plot_redun=False,
-=======
-    def plot_pupil_and_uv(self, xymax=None, figsize=(12, 6), plot_redun=False,
->>>>>>> 8eec8ea2
                           cmap=cm.rainbow, ssize=12, lw=0, alpha=1.0, marker='o'):
         '''Nice plot of the pupil sampling and matching uv plane.
 
@@ -558,15 +554,9 @@
         ax0 = plt.subplot(121)
 
         s1, s2 = ssize**2, (ssize/2)**2
-<<<<<<< HEAD
         p0 = ax0.scatter(self.VAC[:, 0], self.VAC[:, 1], s=s1, c=self.VAC[:, 2],
                          cmap=cmap, alpha=alpha, marker=marker, lw=lw)
-        ax0.axis([-xymax, xymax, -xymax, xymax])
-=======
-        ax0.scatter(self.VAC[:, 0], self.VAC[:, 1], s=s1, c=self.VAC[:, 2],
-                    cmap=cmap, alpha=alpha, marker=marker, lw=lw)
         ax0.axis([-xym, xym, -xym, xym])
->>>>>>> 8eec8ea2
         ax0.set_aspect('equal')
         ax0.set_xlabel("Aperture x-coordinate (meters)")
         ax0.set_ylabel("Aperture y-coordinate (meters)")
